# frozen_string_literal: true

module SpecForge
  #
  # Responsible for loading specs from YAML files and converting them to testable objects
  #
  # The Loader reads spec files, parses them as YAML, and transforms them into
  # a structure that can be used to create Forge objects. It also extracts
  # metadata like line numbers for error reporting.
  #
  # @example Loading all specs
  #   specs = Loader.load_from_files
  #
  class Loader
    class << self
      #
      # Loads all spec YAML files and transforms them into normalized structures
      #
      # @return [Array<Array>] Array of [global, metadata, specs] for each loaded file
      #
      def load_from_files
        # metadata is not normalized because its not user managed
        load_specs_from_files.map do |global, metadata, specs|
          global =
            begin
              Normalizer.normalize!(global, using: :global_context)
            rescue => e
              raise Error::SpecLoadError.new(e, metadata[:relative_path])
            end

          specs =
            specs.map do |spec|
              Normalizer.normalize!(spec, using: :spec, label: "spec \"#{spec[:name]}\"")
            rescue => e
              raise Error::SpecLoadError.new(e, metadata[:relative_path], spec:)
            end

          [global, metadata, specs]
        end
      end

      #
      # Internal method that handles loading specs from files
      #
      # This method coordinates the entire spec loading process by:
      # 1. Reading files from the specs directory
      # 2. Parsing them as YAML
      # 3. Transforming them into the proper structure
      #
      # @return [Array<Array>] Array of [global, metadata, specs] for each loaded file
      #
      # @private
      #
      def load_specs_from_files
        files = read_from_files
        parse_and_transform_specs(files)
      end

      #
      # Reads spec files from the spec_forge/specs directory
      #
      # @return [Array<Array<String, String>>] Array of [file_path, file_content] pairs
      #
      # @private
      #
      def read_from_files
        path = SpecForge.forge_path.join("specs")

        Dir[path.join("**/*.yml")].map do |file_path|
          [file_path, File.read(file_path)]
        end
      end

      #
      # Parses YAML content and extracts line numbers for error reporting
      #
      # @param files [Array<Array<String, String>>] Array of [file_path, file_content] pairs
      #
      # @return [Array<Array>] Array of [global, metadata, specs] for each file
      #
      # @private
      #
      def parse_and_transform_specs(files)
        base_path = SpecForge.forge_path.join("specs")

        files.map do |file_path, content|
          relative_path = Pathname.new(file_path).relative_path_from(base_path)

<<<<<<< HEAD
          hash = YAML.safe_load(content, symbolize_names: true)
=======
          hash = YAML.load(content, symbolize_names: true)
>>>>>>> ee44c6d6

          file_line_numbers = extract_line_numbers(content, hash)

          # Currently, only holds onto global variables
          global = hash.delete(:global) || {}

          metadata = {
            file_name: relative_path.basename(".yml").to_s,
            relative_path: relative_path.to_s,
            file_path:
          }

          specs =
            hash.map do |spec_name, spec_hash|
              line_number, *expectation_line_numbers = file_line_numbers[spec_name]

              spec_hash[:id] = "spec_#{SpecForge.generate_id(spec_hash)}"
              spec_hash[:name] = spec_name.to_s
              spec_hash[:file_path] = metadata[:file_path]
              spec_hash[:file_name] = metadata[:file_name]
              spec_hash[:line_number] = line_number

              # Check for expectations instead of defaulting. I want it to error
              if (expectations = spec_hash[:expectations])
                expectations.zip(expectation_line_numbers) do |expectation_hash, line_number|
                  expectation_hash[:id] = "expect_#{SpecForge.generate_id(expectation_hash)}"
                  expectation_hash[:name] = build_expectation_name(spec_hash, expectation_hash)
                  expectation_hash[:line_number] = line_number
                end
              end

              spec_hash
            end

          [global, metadata, specs]
        end
      end

      #
      # Extracts line numbers from each YAML section for error reporting
      #
      # @param content [String] The raw file content
      # @param input_hash [Hash] The parsed YAML structure
      #
      # @return [Hash] A mapping of spec names to line numbers
      #
      # @private
      #
      def extract_line_numbers(content, input_hash)
        # I hate this code, lol, and it hates me.
        # I've tried to make it better, I've tried to clean it up, but every time I break it.
        # If you know how to make this better, please submit a PR and save me.
        spec_names = input_hash.keys
        keys = {}

        current_spec_name = nil
        expectations_line = nil
        expectations_indent = nil

        content.lines.each_with_index do |line, index|
          line_number = index + 1
          clean_line = line.rstrip
          indentation = line[/^\s*/].size

          # Skip blank lines
          next if clean_line.empty?

          # Reset on top-level elements
          if indentation == 0
            current_spec_name = nil
            expectations_line = nil
            expectations_indent = nil

            # Check if this line starts a spec we're interested in
            spec_names.each do |spec_name|
              next unless clean_line.start_with?("#{spec_name}:")

              current_spec_name = spec_name
              keys[current_spec_name] = [line_number]
              break
            end

            next
          end

          # Skip if we're not in a relevant spec
          next unless current_spec_name

          # Found expectations section
          if clean_line.match?(/^[^#]\s*expectations:/i)
            expectations_line = line_number
            expectations_indent = indentation
            next
          end

          # Found an expectation item
          if expectations_line && clean_line.start_with?("#{" " * expectations_indent}- ")
            keys[current_spec_name] << line_number
          end
        end

        keys
      end

      #
      # Builds a name for an expectation based on HTTP verb, URL, and optional name
      #
      # @param spec_hash [Hash] The spec configuration
      # @param expectation_hash [Hash] The expectation configuration
      #
      # @return [String] A formatted expectation name (e.g., "GET /users - Find User")
      #
      # @private
      #
      def build_expectation_name(spec_hash, expectation_hash)
        # Create a structure for http_verb and url
        # Removing the defaults and validators to avoid triggering extra logic
        structure = Normalizer.structures[:spec][:structure].slice(:http_verb, :url)
          .transform_values { |v| v.except(:default, :validator) }

        # Ignore any errors. These will be validated later
        normalized_spec, _ = Normalizer.normalize(spec_hash, using: structure, label: "n/a")
        normalized_expectation, _ = Normalizer.normalize(
          expectation_hash,
          using: structure, label: "n/a"
        )

        request_data = normalized_spec.deep_merge(normalized_expectation)

        url = request_data[:url]
        http_verb = request_data[:http_verb].presence || "GET"

        # Finally generate the name
        generate_expectation_name(http_verb:, url:, name: expectation_hash[:name])
      end

      #
      # Generates an expectation name from its components
      #
      # @param http_verb [String] The HTTP verb (GET, POST, etc.)
      # @param url [String] The URL path
      # @param name [String, nil] Optional descriptive name
      #
      # @return [String] A formatted expectation name
      #
      # @private
      #
      def generate_expectation_name(http_verb:, url:, name: nil)
        base = "#{http_verb.upcase} #{url}"   # GET /users
        base += " - #{name}" if name.present? # GET /users - Returns 404 because y not?
        base
      end
    end
  end
end<|MERGE_RESOLUTION|>--- conflicted
+++ resolved
@@ -86,11 +86,7 @@
         files.map do |file_path, content|
           relative_path = Pathname.new(file_path).relative_path_from(base_path)
 
-<<<<<<< HEAD
           hash = YAML.safe_load(content, symbolize_names: true)
-=======
-          hash = YAML.load(content, symbolize_names: true)
->>>>>>> ee44c6d6
 
           file_line_numbers = extract_line_numbers(content, hash)
 
