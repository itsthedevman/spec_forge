--- conflicted
+++ resolved
@@ -13,12 +13,9 @@
 
 ### Changed
 
-<<<<<<< HEAD
+- Updated everythingrb to 0.2
 - Updated spec and factory templates
-- Improved error reporting to use spec_forges commands instead of RSpec's
-=======
-- Updated everythingrb to 0.2
->>>>>>> 04237cfd
+- Improved error reporting to use SpecForge's commands instead of RSpec's
 
 ### Removed
 
